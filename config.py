"""
설정 파일
환경변수 및 애플리케이션 설정 관리
"""

import os
import secrets
from dotenv import load_dotenv

# .env 파일 로드
load_dotenv()

class Config:
    """애플리케이션 설정 클래스"""
    
    # Flask 설정
    SECRET_KEY = os.environ.get('SECRET_KEY') or secrets.token_hex(32)
    DEBUG = os.environ.get('DEBUG', 'False').lower() == 'true'  # 기본값을 False로 변경
    
    # 서버 설정
    HOST = os.environ.get('HOST', '0.0.0.0')
    PORT = int(os.environ.get('PORT', 5000))
    
    # 파일 업로드 설정
    MAX_CONTENT_LENGTH = 16 * 1024 * 1024  # 16MB
    UPLOAD_FOLDER = os.environ.get('UPLOAD_FOLDER', 'uploads')
    
    # 모델 설정
    # 현재 저장소의 모델 파일명 예시:
    # - 22클래스: models/best_efficientnet22.pth
    # - 8클래스(예시): models/best_efficientnet_8cls.pth
    # 필요시 환경변수로 덮어쓰세요.
    # 모델 설정: 실제 존재하는 파일로 기본값을 맞춥니다.
    # 기존에 혼선이 있었으므로 기본값을 명시적으로 models/best_efficientnet.pth 로 설정합니다.
    MODEL_PATH_EFFICIENTNET = os.environ.get('MODEL_PATH_EFFICIENTNET', 'models/best_efficientnet.pth')
<<<<<<< HEAD
    MODEL_PATH_SKIN_MODEL = os.environ.get('MODEL_PATH_SKIN_MODEL', 'models/best_skin_model.pth')
    MODEL_PATH_ACNE = os.environ.get('MODEL_PATH_ACNE', 'models/best_acne_model.pth')
=======
    MODEL_PATH_SKIN_MODEL = os.environ.get('MODEL_PATH_SKIN_MODEL', 'models/skin_model.pth')
>>>>>>> 8b56a4f1
    MODEL_DEVICE = os.environ.get('MODEL_DEVICE', 'auto')  # auto, cpu, cuda
    
    # 허용된 파일 확장자
    ALLOWED_EXTENSIONS = {'png', 'jpg', 'jpeg', 'gif', 'bmp'}
    
    # 로깅 설정
    LOG_LEVEL = os.environ.get('LOG_LEVEL', 'INFO')
    
    # 이미지 처리 설정
    IMAGE_SIZE = (224, 224)  # 모델 입력 이미지 크기 (학습 시 입력 크기와 일치시켜야 함)
    
    # 모델별 클래스 수
    NUM_CLASSES_EFFICIENTNET = 22
    NUM_CLASSES_SKIN_MODEL = 22
    NUM_CLASSES_ACNE = 2
    
    # Spring Boot Backend API
    SPRING_BOOT_API_URL = "http://localhost:8090/api/diagnosis"
    
    # TTA(Test-Time Augmentation) 옵션
    TTA_ENABLED = os.environ.get('TTA_ENABLED', 'true').lower() == 'true'
    TTA_HFLIP = os.environ.get('TTA_HFLIP', 'true').lower() == 'true'   # 좌우반전 평균
    TTA_VFLIP = os.environ.get('TTA_VFLIP', 'false').lower() == 'true'  # 상하반전 평균
    # 필요 시 회전 등 추가 가능

    @classmethod
    def init_app(cls, app):
        """Flask 앱 초기화"""
        app.config.from_object(cls)
        
        # 업로드 폴더 생성
        os.makedirs(cls.UPLOAD_FOLDER, exist_ok=True)
        os.makedirs(os.path.dirname(cls.MODEL_PATH_EFFICIENTNET), exist_ok=True)
        os.makedirs(os.path.dirname(cls.MODEL_PATH_SKIN_MODEL), exist_ok=True)
        os.makedirs(os.path.dirname(cls.MODEL_PATH_ACNE), exist_ok=True)<|MERGE_RESOLUTION|>--- conflicted
+++ resolved
@@ -33,12 +33,9 @@
     # 모델 설정: 실제 존재하는 파일로 기본값을 맞춥니다.
     # 기존에 혼선이 있었으므로 기본값을 명시적으로 models/best_efficientnet.pth 로 설정합니다.
     MODEL_PATH_EFFICIENTNET = os.environ.get('MODEL_PATH_EFFICIENTNET', 'models/best_efficientnet.pth')
-<<<<<<< HEAD
-    MODEL_PATH_SKIN_MODEL = os.environ.get('MODEL_PATH_SKIN_MODEL', 'models/best_skin_model.pth')
+
     MODEL_PATH_ACNE = os.environ.get('MODEL_PATH_ACNE', 'models/best_acne_model.pth')
-=======
     MODEL_PATH_SKIN_MODEL = os.environ.get('MODEL_PATH_SKIN_MODEL', 'models/skin_model.pth')
->>>>>>> 8b56a4f1
     MODEL_DEVICE = os.environ.get('MODEL_DEVICE', 'auto')  # auto, cpu, cuda
     
     # 허용된 파일 확장자
